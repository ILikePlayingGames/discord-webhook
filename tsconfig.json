--- conflicted
+++ resolved
@@ -9,11 +9,5 @@
     "noImplicitAny": true,                    /* Raise error on expressions and declarations with an implied 'any' type. */
     "esModuleInterop": true                   /* Enables emit interoperability between CommonJS and ES Modules via creation of namespace objects for all imports. Implies 'allowSyntheticDefaultImports'. */
   },
-<<<<<<< HEAD
-  "include": [
-    "src/*.ts"
-  ]
-=======
   "include": ["./src/**/*", "./lib/**/*"]
->>>>>>> 22c23716
 }