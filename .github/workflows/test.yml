name: "Build + Test"
on:
  pull_request:
  push:
    branches:
      - main
      - 'releases/*'
  workflow_dispatch:

jobs:
  build: # make sure build/ci work properly
    runs-on: ubuntu-latest
    steps:
      - uses: actions/checkout@v4
      - run: |
          npm install
      - run: |
          npm run all
  test: # make sure the action works on a clean machine without building
    runs-on: ubuntu-latest
    steps:
      - uses: actions/checkout@v4
      - name: Basic Content Test
        uses: ./
        with:
          webhook-url: ${{ secrets.WEBHOOK_URL }}
          content: test
      - name: Test `@ping`
        uses: ./
        with:
          webhook-url: ${{ secrets.WEBHOOK_URL }}
          content: Hey there <@211894927997534208>
      - name: Test with JSON Payload Provided
        uses: ./
        with:
          webhook-url: ${{ secrets.WEBHOOK_URL }}
          raw-data: __tests__/data/content-only.json
      - name: Upload File
        uses: ./
        with:
          webhook-url: ${{ secrets.WEBHOOK_URL }}
          filename: __tests__/data/content-only.json
          username: Bill
          content: You should definitely be able to do this
          avatar-url: https://cdn.discordapp.com/avatars/742807869023322232/dd41912939ffccbea0276f70688fa0ec.webp?size=256
      - name: Discord Webhook Action With Embed
        uses: ./
        with:
          webhook-url: ${{ secrets.WEBHOOK_URL }}
          username: Bill
          avatar-url: https://cdn.discordapp.com/avatars/742807869023322232/dd41912939ffccbea0276f70688fa0ec.webp?size=256
          embed-title: "Foo"
          embed-url: "https://www.youtube.com/watch?v=dQw4w9WgXcQ"
          embed-description: "Bar [test](https://google.com)"
          embed-author-name: "Bill"
          embed-author-icon-url: "https://cdn.discordapp.com/avatars/742807869023322232/dd41912939ffccbea0276f70688fa0ec.webp?size=256"
          embed-author-url: "https://google.com"
          embed-thumbnail-url: "https://cdn.discordapp.com/avatars/742807869023322232/dd41912939ffccbea0276f70688fa0ec.webp?size=256"
          embed-image-url: "https://cdn.discordapp.com/avatars/742807869023322232/dd41912939ffccbea0276f70688fa0ec.webp?size=256"
          embed-footer-icon-url: "https://cdn.discordapp.com/avatars/742807869023322232/dd41912939ffccbea0276f70688fa0ec.webp?size=256"
          embed-footer-text: "Foot text [test](https://google.com)"
          embed-color: 15430476
          embed-timestamp: "2021-09-24T02:17:53+0000"
      - name: Sleep for a second
        run: sleep 1s
      - name: Discord Webhook Action With Embed Description That's Too Long
        uses: ./
        with:
          webhook-url: ${{ secrets.WEBHOOK_URL }}
          username: Bill
          avatar-url: https://cdn.discordapp.com/avatars/742807869023322232/dd41912939ffccbea0276f70688fa0ec.webp?size=256
          embed-title: "Foo"
          embed-url: "https://www.youtube.com/watch?v=dQw4w9WgXcQ"
          embed-description: "steaksteaksteaksteaksteaksteaksteaksteaksteaksteaksteaksteaksteaksteaksteaksteaksteaksteaksteaksteaksteaksteaksteaksteaksteaksteaksteaksteaksteaksteaksteaksteaksteaksteaksteaksteaksteaksteaksteaksteaksteaksteaksteaksteaksteaksteaksteaksteaksteaksteaksteaksteaksteaksteaksteaksteaksteaksteaksteaksteaksteaksteaksteaksteaksteaksteaksteaksteaksteaksteaksteaksteaksteaksteaksteaksteaksteaksteaksteaksteaksteaksteaksteaksteaksteaksteaksteaksteaksteaksteaksteaksteaksteaksteaksteaksteaksteaksteaksteaksteaksteaksteaksteaksteaksteaksteaksteaksteaksteaksteaksteaksteaksteaksteaksteaksteaksteaksteaksteaksteaksteaksteaksteaksteaksteaksteaksteaksteaksteaksteaksteaksteaksteaksteaksteaksteaksteaksteaksteaksteaksteaksteaksteaksteaksteaksteaksteaksteaksteaksteaksteaksteaksteaksteaksteaksteaksteaksteaksteaksteaksteaksteaksteaksteaksteaksteaksteaksteaksteaksteaksteaksteaksteaksteaksteaksteaksteaksteaksteaksteaksteaksteaksteaksteaksteaksteaksteaksteaksteaksteaksteaksteaksteaksteaksteaksteaksteaksteaksteaksteaksteaksteaksteaksteaksteaksteaksteaksteaksteaksteaksteaksteaksteaksteaksteaksteaksteaksteaksteaksteaksteaksteaksteaksteaksteaksteaksteaksteaksteaksteaksteaksteaksteaksteaksteaksteaksteaksteaksteaksteaksteaksteaksteaksteaksteaksteaksteaksteaksteaksteaksteaksteaksteaksteaksteaksteaksteaksteaksteaksteaksteaksteaksteaksteaksteaksteaksteaksteaksteaksteaksteaksteaksteaksteaksteaksteaksteaksteaksteaksteaksteaksteaksteaksteaksteaksteaksteaksteaksteaksteaksteaksteaksteaksteaksteaksteaksteaksteaksteaksteaksteaksteaksteaksteaksteaksteaksteaksteaksteaksteaksteaksteaksteaksteaksteaksteaksteaksteaksteaksteaksteaksteaksteaksteaksteaksteaksteaksteaksteaksteaksteaksteaksteaksteaksteaksteaksteaksteaksteaksteaksteaksteaksteaksteaksteaksteaksteaksteaksteaksteaksteaksteaksteaksteaksteaksteaksteaksteaksteaksteaksteaksteaksteaksteaksteaksteaksteaksteaksteaksteaksteaksteaksteaksteaksteaksteaksteaksteaksteaksteaksteaksteaksteaksteaksteaksteaksteaksteaksteaksteaksteaksteaksteaksteaksteaksteaksteaksteaksteaksteaksteaksteaksteaksteaksteaksteaksteaksteaksteaksteaksteaksteaksteaksteaksteaksteaksteaksteaksteaksteaksteaksteaksteaksteaksteaksteaksteaksteaksteaksteaksteaksteaksteaksteaksteaksteaksteaksteaksteaksteaksteaksteaksteaksteaksteaksteaksteaksteaksteaksteaksteaksteaksteaksteaksteaksteaksteaksteaksteaksteaksteaksteaksteaksteaksteaksteaksteaksteaksteaksteaksteaksteaksteaksteaksteaksteaksteaksteaksteaksteaksteaksteaksteaksteaksteaksteaksteaksteaksteaksteaksteaksteaksteaksteaksteaksteaksteaksteaksteaksteaksteaksteaksteaksteaksteaksteaksteaksteaksteaksteaksteaksteaksteaksteaksteaksteaksteaksteaksteaksteaksteaksteaksteaksteaksteaksteaksteaksteaksteaksteaksteaksteaksteaksteaksteaksteaksteaksteaksteaksteaksteaksteaksteaksteaksteaksteaksteaksteaksteaksteaksteaksteaksteaksteaksteaksteaksteaksteaksteaksteaksteaksteaksteaksteaksteaksteaksteaksteaksteaksteaksteaksteaksteaksteaksteaksteaksteaksteaksteaksteaksteaksteaksteaksteaksteaksteaksteaksteaksteaksteaksteaksteaksteaksteaksteaksteaksteaksteaksteaksteaksteaksteaksteaksteaksteaksteaksteaksteaksteaksteaksteaksteaksteaksteaksteaksteaksteaksteaksteaksteaksteaksteaksteaksteaksteaksteaksteaksteaksteaksteaksteaksteaksteaksteaksteaksteaksteaksteaksteaksteaksteaksteaksteaksteaksteaksteaksteaksteaksteaksteaksteaksteaksteaksteaksteaksteaksteaksteaksteaksteaksteaksteaksteaksteaksteaksteaksteaksteaksteaksteaksteaksteaksteaksteaksteaksteaksteaksteaksteaksteaksteaksteaksteaksteaksteaksteaksteaksteaksteaksteaksteaksteaksteaksteaksteaksteaksteaksteaksteaksteaksteaksteaksteaksteaksteaksteaksteaksteaksteaksteaksteaksteaksteaksteaksteaksteaksteaksteaksteaksteaksteaksteaksteaksteaksteaksteaksteaksteaksteaksteaksteaksteaksteaksteaksteaksteaksteaksteaksteaksteaksteaksteaksteaksteaksteaksteaksteaksteaksteaksteaksteaksteaksteaksteaksteaksteaksteaksteaksteaksteaksteaksteaksteaksteaksteaksteaksteaksteaksteaksteaksteaksteaksteaksteaksteaksteaksteaksteaksteaksteaksteaksteaksteaksteaksteaksteaksteaksteaksteaksteaksteaksteaksteaksteaksteaksteaksteaksteaksteaksteaksteaksteaksteaksteaksteaksteaksteaksteaksteaksteaksteaksteaksteaksteaksteaksteaksteaksteaksteaksteaksteaksteaksteaksteaksteaksteaksteaksteaksteaksteaksteaksteaksteaksteaksteaksteaksteaksteaksteaksteaksteaksteaksteaksteaksteaksteaksteaksteaksteaksteaksteaksteaksteaksteaksteaksteaksteaksteaksteaksteaksteaksteaksteaksteaksteaksteaksteaksteaksteaksteaksteaksteaksteaksteaksteaksteaksteaksteaksteaksteaksteaksteaksteaksteaksteaksteaksteaksteaksteaksteaksteaksteaksteaksteaksteaksteaksteaksteaksteaksteaksteaksteaksteaksteaksteaksteaksteaksteaksteaksteaksteaksteaksteaksteaksteaksteaksteaksteaksteaksteaksteaksteaksteaksteaksteaksteaksteaksteaksteaksteaksteaksteaksteaksteaksteaksteaksteaksteaksteaksteaksteaksteaksteaksteaksteaksteaksteaksteaksteaksteaksteaksteaksteaksteaksteaksteaksteaksteaksteaksteaksteaksteaksteaksteaksteaksteaksteaksteaksteaksteaksteaksteaksteaksteaksteaksteaksteaksteaksteaksteaksteaksteaksteaksteaksteaksteaksteaksteaksteaksteaksteaksteaksteaksteaksteaksteaksteaksteaksteaksteak"
          embed-author-name: "Bill"
          embed-author-icon-url: "https://cdn.discordapp.com/avatars/742807869023322232/dd41912939ffccbea0276f70688fa0ec.webp?size=256"
          embed-author-url: "https://google.com"
          embed-thumbnail-url: "https://cdn.discordapp.com/avatars/742807869023322232/dd41912939ffccbea0276f70688fa0ec.webp?size=256"
          embed-image-url: "https://cdn.discordapp.com/avatars/742807869023322232/dd41912939ffccbea0276f70688fa0ec.webp?size=256"
          embed-footer-icon-url: "https://cdn.discordapp.com/avatars/742807869023322232/dd41912939ffccbea0276f70688fa0ec.webp?size=256"
          embed-footer-text: "Foot text [test](https://google.com)"
          embed-color: 15430476
          embed-timestamp: "2021-09-24T02:17:53+0000"
      - name: Discord Webhook Action to Thread
        uses: ./
        with:
          webhook-url: ${{ secrets.WEBHOOK_URL }}
          username: Bill
          content: Threaded message
          avatar-url: https://cdn.discordapp.com/avatars/742807869023322232/dd41912939ffccbea0276f70688fa0ec.webp?size=256
          thread-id:  ${{ secrets.TEST_THREAD_ID }}
<<<<<<< HEAD
      - name: Discord Webhook Action With Raw Content
=======
      - name: Discord Webhook Action Confirm Message Sent
>>>>>>> 22c23716
        uses: ./
        with:
          webhook-url: ${{ secrets.WEBHOOK_URL }}
          username: Bill
<<<<<<< HEAD
          raw-content: __tests__/data/raw-content.txt
=======
          content: Discord will not confirm this was sent successfully before replying.
          avatar-url: https://cdn.discordapp.com/avatars/742807869023322232/dd41912939ffccbea0276f70688fa0ec.webp?size=256
          wait: false
>>>>>>> 22c23716
<|MERGE_RESOLUTION|>--- conflicted
+++ resolved
@@ -89,19 +89,17 @@
           content: Threaded message
           avatar-url: https://cdn.discordapp.com/avatars/742807869023322232/dd41912939ffccbea0276f70688fa0ec.webp?size=256
           thread-id:  ${{ secrets.TEST_THREAD_ID }}
-<<<<<<< HEAD
-      - name: Discord Webhook Action With Raw Content
-=======
       - name: Discord Webhook Action Confirm Message Sent
->>>>>>> 22c23716
         uses: ./
         with:
           webhook-url: ${{ secrets.WEBHOOK_URL }}
           username: Bill
-<<<<<<< HEAD
-          raw-content: __tests__/data/raw-content.txt
-=======
           content: Discord will not confirm this was sent successfully before replying.
           avatar-url: https://cdn.discordapp.com/avatars/742807869023322232/dd41912939ffccbea0276f70688fa0ec.webp?size=256
           wait: false
->>>>>>> 22c23716
+      - name: Discord Webhook Action With Raw Content
+        uses: ./
+        with:
+          webhook-url: ${{ secrets.WEBHOOK_URL }}
+          username: Bill
+          raw-content: __tests__/data/raw-content.txt