--- conflicted
+++ resolved
@@ -1,221 +1,6 @@
 require('./sourcemap-register.js');/******/ (() => { // webpackBootstrap
 /******/ 	var __webpack_modules__ = ({
 
-<<<<<<< HEAD
-/***/ 6246:
-/***/ (function(__unused_webpack_module, exports, __nccwpck_require__) {
-
-"use strict";
-
-var __createBinding = (this && this.__createBinding) || (Object.create ? (function(o, m, k, k2) {
-    if (k2 === undefined) k2 = k;
-    var desc = Object.getOwnPropertyDescriptor(m, k);
-    if (!desc || ("get" in desc ? !m.__esModule : desc.writable || desc.configurable)) {
-      desc = { enumerable: true, get: function() { return m[k]; } };
-    }
-    Object.defineProperty(o, k2, desc);
-}) : (function(o, m, k, k2) {
-    if (k2 === undefined) k2 = k;
-    o[k2] = m[k];
-}));
-var __setModuleDefault = (this && this.__setModuleDefault) || (Object.create ? (function(o, v) {
-    Object.defineProperty(o, "default", { enumerable: true, value: v });
-}) : function(o, v) {
-    o["default"] = v;
-});
-var __importStar = (this && this.__importStar) || function (mod) {
-    if (mod && mod.__esModule) return mod;
-    var result = {};
-    if (mod != null) for (var k in mod) if (k !== "default" && Object.prototype.hasOwnProperty.call(mod, k)) __createBinding(result, mod, k);
-    __setModuleDefault(result, mod);
-    return result;
-};
-var __awaiter = (this && this.__awaiter) || function (thisArg, _arguments, P, generator) {
-    function adopt(value) { return value instanceof P ? value : new P(function (resolve) { resolve(value); }); }
-    return new (P || (P = Promise))(function (resolve, reject) {
-        function fulfilled(value) { try { step(generator.next(value)); } catch (e) { reject(e); } }
-        function rejected(value) { try { step(generator["throw"](value)); } catch (e) { reject(e); } }
-        function step(result) { result.done ? resolve(result.value) : adopt(result.value).then(fulfilled, rejected); }
-        step((generator = generator.apply(thisArg, _arguments || [])).next());
-    });
-};
-var __importDefault = (this && this.__importDefault) || function (mod) {
-    return (mod && mod.__esModule) ? mod : { "default": mod };
-};
-Object.defineProperty(exports, "__esModule", ({ value: true }));
-exports.executeWebhook = void 0;
-const core = __importStar(__nccwpck_require__(2186));
-const fs_1 = __nccwpck_require__(7147);
-const form_data_1 = __importDefault(__nccwpck_require__(4334));
-const http_client_1 = __nccwpck_require__(6255);
-const WEBHOOK_URL = 'webhook-url';
-const CONTENT = 'content';
-const USERNAME = 'username';
-const AVATAR_URL = 'avatar-url';
-const RAW_DATA = 'raw-data';
-const RAW_CONTENT = 'raw-content';
-const TITLE = 'title';
-const DESCRIPTION = 'description';
-const TIMESTAMP = 'timestamp';
-const COLOR = 'color';
-const NAME = 'name';
-const URL = 'url';
-const ICON_URL = 'icon-url';
-const TEXT = 'text';
-const FILENAME = 'filename';
-const THREAD_ID = 'thread-id';
-const TOP_LEVEL_WEBHOOK_KEYS = [CONTENT, USERNAME, AVATAR_URL];
-const EMBED_KEYS = [TITLE, DESCRIPTION, TIMESTAMP, COLOR, URL];
-const EMBED_AUTHOR_KEYS = [NAME, URL, ICON_URL];
-const EMBED_FOOTER_KEYS = [TEXT, ICON_URL];
-const EMBED_IMAGE_KEYS = [URL];
-const EMBED_THUMBNAIL_KEYS = [URL];
-const DESCRIPTION_LIMIT = 4096;
-function createPayload() {
-    // If raw-data provided, load the file and ignore the other parameters
-    const rawData = core.getInput(RAW_DATA);
-    if (rawData.length > 0) {
-        return JSON.parse((0, fs_1.readFileSync)(rawData, 'utf-8'));
-    }
-    let webhookPayloadMap;
-    // If raw-content is provided, use it in place of content
-    const rawContentPath = core.getInput(RAW_CONTENT);
-    if (rawContentPath.length > 0) {
-        if (core.getInput(CONTENT).length > 0) {
-            throw new Error("content and raw-content can't be used at the same time.");
-        }
-        webhookPayloadMap = parseMapFromParameters([
-            RAW_CONTENT,
-            USERNAME,
-            AVATAR_URL
-        ]);
-    }
-    else {
-        webhookPayloadMap = parseMapFromParameters(TOP_LEVEL_WEBHOOK_KEYS);
-    }
-    const embedPayloadMap = createEmbedObject();
-    if (embedPayloadMap.size > 0) {
-        webhookPayloadMap.set('embeds', [Object.fromEntries(embedPayloadMap)]);
-    }
-    const webhookPayload = Object.fromEntries(webhookPayloadMap);
-    core.info(JSON.stringify(webhookPayload));
-    return webhookPayload;
-}
-function createEmbedObject() {
-    const embedPayloadMap = parseMapFromParameters(EMBED_KEYS, 'embed');
-    if (embedPayloadMap.size > 0) {
-        const embedAuthorMap = parseMapFromParameters(EMBED_AUTHOR_KEYS, 'embed-author');
-        if (embedAuthorMap.size > 0) {
-            embedPayloadMap.set('author', Object.fromEntries(embedAuthorMap));
-        }
-        const embedFooterMap = parseMapFromParameters(EMBED_FOOTER_KEYS, 'embed-footer');
-        if (embedFooterMap.size > 0) {
-            embedPayloadMap.set('footer', Object.fromEntries(embedFooterMap));
-        }
-        const embedImageMap = parseMapFromParameters(EMBED_IMAGE_KEYS, 'embed-image');
-        if (embedImageMap.size > 0) {
-            embedPayloadMap.set('image', Object.fromEntries(embedImageMap));
-        }
-        const embedThumbnailMap = parseMapFromParameters(EMBED_THUMBNAIL_KEYS, 'embed-thumbnail');
-        if (embedThumbnailMap.size > 0) {
-            embedPayloadMap.set('thumbnail', Object.fromEntries(embedThumbnailMap));
-        }
-    }
-    return embedPayloadMap;
-}
-function parseMapFromParameters(parameters, inputObjectKey = '') {
-    // Parse action inputs into discord webhook execute payload
-    const parameterMap = new Map();
-    core.info(`inputObjectKey: ${inputObjectKey}`);
-    for (let parameter of parameters) {
-        const inputKey = inputObjectKey !== '' ? `${inputObjectKey}-${parameter}` : parameter;
-        let value = core.getInput(inputKey);
-        if (value === '') {
-            continue;
-        }
-        if (parameter === RAW_CONTENT) {
-            const rawContentPath = core.getInput(RAW_CONTENT);
-            if (rawContentPath.length > 0) {
-                parameter = 'content';
-                value = (0, fs_1.readFileSync)(rawContentPath, 'utf-8');
-            }
-            else {
-                throw new Error(`${rawContentPath} is empty.`);
-            }
-        }
-        if (parameter === TIMESTAMP) {
-            const parsedDate = new Date(value);
-            value = parsedDate.toISOString();
-        }
-        if (parameter === DESCRIPTION) {
-            if (value.length > DESCRIPTION_LIMIT) {
-                value = value.substring(0, DESCRIPTION_LIMIT);
-            }
-        }
-        core.info(`${inputKey}: ${value}`);
-        if (value.length > 0)
-            parameterMap.set(parameter.replace('-', '_'), value);
-    }
-    return parameterMap;
-}
-function handleResponse(response) {
-    return __awaiter(this, void 0, void 0, function* () {
-        core.info(`Webhook returned ${response.statusCode} with message: ${response.result}. Please see discord documentation at https://discord.com/developers/docs/resources/webhook#execute-webhook for more information`);
-        if (response.statusCode >= 400) {
-            core.error('Discord Webhook Action failed to execute webhook. Please see logs above for details. Error printed below:');
-            core.error(JSON.stringify(response));
-        }
-    });
-}
-function executeWebhook() {
-    return __awaiter(this, void 0, void 0, function* () {
-        const client = new http_client_1.HttpClient();
-        let webhookUrl = core.getInput(WEBHOOK_URL);
-        const filename = core.getInput(FILENAME);
-        const threadId = core.getInput(THREAD_ID);
-        const payload = createPayload();
-        if (threadId !== '') {
-            webhookUrl = `${webhookUrl}?thread_id=${threadId}`;
-        }
-        if (filename !== '') {
-            const formData = new form_data_1.default();
-            formData.append('upload-file', (0, fs_1.createReadStream)(filename));
-            formData.append('payload_json', JSON.stringify(payload));
-            formData.submit(webhookUrl, function (error, response) {
-                if (error != null) {
-                    core.error(`failed to upload file: ${error.message}`);
-                }
-                else {
-                    core.info(`successfully uploaded file with status code: ${response.statusCode}`);
-                }
-            });
-        }
-        else {
-            const response = yield client.postJson(webhookUrl, payload);
-            yield handleResponse(response);
-        }
-    });
-}
-exports.executeWebhook = executeWebhook;
-function run() {
-    return __awaiter(this, void 0, void 0, function* () {
-        try {
-            core.info('Running discord webhook action...');
-            yield executeWebhook();
-        }
-        catch (error) {
-            if (error instanceof Error)
-                core.setFailed(error.message);
-        }
-    });
-}
-run();
-
-
-/***/ }),
-
-=======
->>>>>>> 22c23716
 /***/ 7351:
 /***/ (function(__unused_webpack_module, exports, __nccwpck_require__) {
 
@@ -355,6 +140,7 @@
 const utils_1 = __nccwpck_require__(5278);
 const os = __importStar(__nccwpck_require__(2037));
 const path = __importStar(__nccwpck_require__(1017));
+const uuid_1 = __nccwpck_require__(5840);
 const oidc_utils_1 = __nccwpck_require__(8041);
 /**
  * The code to exit an action
@@ -384,9 +170,20 @@
     process.env[name] = convertedVal;
     const filePath = process.env['GITHUB_ENV'] || '';
     if (filePath) {
-        return file_command_1.issueFileCommand('ENV', file_command_1.prepareKeyValueMessage(name, val));
-    }
-    command_1.issueCommand('set-env', { name }, convertedVal);
+        const delimiter = `ghadelimiter_${uuid_1.v4()}`;
+        // These should realistically never happen, but just in case someone finds a way to exploit uuid generation let's not allow keys or values that contain the delimiter.
+        if (name.includes(delimiter)) {
+            throw new Error(`Unexpected input: name should not contain the delimiter "${delimiter}"`);
+        }
+        if (convertedVal.includes(delimiter)) {
+            throw new Error(`Unexpected input: value should not contain the delimiter "${delimiter}"`);
+        }
+        const commandValue = `${name}<<${delimiter}${os.EOL}${convertedVal}${os.EOL}${delimiter}`;
+        file_command_1.issueCommand('ENV', commandValue);
+    }
+    else {
+        command_1.issueCommand('set-env', { name }, convertedVal);
+    }
 }
 exports.exportVariable = exportVariable;
 /**
@@ -404,7 +201,7 @@
 function addPath(inputPath) {
     const filePath = process.env['GITHUB_PATH'] || '';
     if (filePath) {
-        file_command_1.issueFileCommand('PATH', inputPath);
+        file_command_1.issueCommand('PATH', inputPath);
     }
     else {
         command_1.issueCommand('add-path', {}, inputPath);
@@ -444,10 +241,7 @@
     const inputs = getInput(name, options)
         .split('\n')
         .filter(x => x !== '');
-    if (options && options.trimWhitespace === false) {
-        return inputs;
-    }
-    return inputs.map(input => input.trim());
+    return inputs;
 }
 exports.getMultilineInput = getMultilineInput;
 /**
@@ -480,12 +274,8 @@
  */
 // eslint-disable-next-line @typescript-eslint/no-explicit-any
 function setOutput(name, value) {
-    const filePath = process.env['GITHUB_OUTPUT'] || '';
-    if (filePath) {
-        return file_command_1.issueFileCommand('OUTPUT', file_command_1.prepareKeyValueMessage(name, value));
-    }
     process.stdout.write(os.EOL);
-    command_1.issueCommand('set-output', { name }, utils_1.toCommandValue(value));
+    command_1.issueCommand('set-output', { name }, value);
 }
 exports.setOutput = setOutput;
 /**
@@ -614,11 +404,7 @@
  */
 // eslint-disable-next-line @typescript-eslint/no-explicit-any
 function saveState(name, value) {
-    const filePath = process.env['GITHUB_STATE'] || '';
-    if (filePath) {
-        return file_command_1.issueFileCommand('STATE', file_command_1.prepareKeyValueMessage(name, value));
-    }
-    command_1.issueCommand('save-state', { name }, utils_1.toCommandValue(value));
+    command_1.issueCommand('save-state', { name }, value);
 }
 exports.saveState = saveState;
 /**
@@ -684,14 +470,13 @@
     return result;
 };
 Object.defineProperty(exports, "__esModule", ({ value: true }));
-exports.prepareKeyValueMessage = exports.issueFileCommand = void 0;
+exports.issueCommand = void 0;
 // We use any as a valid input type
 /* eslint-disable @typescript-eslint/no-explicit-any */
 const fs = __importStar(__nccwpck_require__(7147));
 const os = __importStar(__nccwpck_require__(2037));
-const uuid_1 = __nccwpck_require__(5840);
 const utils_1 = __nccwpck_require__(5278);
-function issueFileCommand(command, message) {
+function issueCommand(command, message) {
     const filePath = process.env[`GITHUB_${command}`];
     if (!filePath) {
         throw new Error(`Unable to find environment variable for file command ${command}`);
@@ -703,22 +488,7 @@
         encoding: 'utf8'
     });
 }
-exports.issueFileCommand = issueFileCommand;
-function prepareKeyValueMessage(key, value) {
-    const delimiter = `ghadelimiter_${uuid_1.v4()}`;
-    const convertedValue = utils_1.toCommandValue(value);
-    // These should realistically never happen, but just in case someone finds a
-    // way to exploit uuid generation let's not allow keys or values that contain
-    // the delimiter.
-    if (key.includes(delimiter)) {
-        throw new Error(`Unexpected input: name should not contain the delimiter "${delimiter}"`);
-    }
-    if (convertedValue.includes(delimiter)) {
-        throw new Error(`Unexpected input: value should not contain the delimiter "${delimiter}"`);
-    }
-    return `${key}<<${delimiter}${os.EOL}${convertedValue}${os.EOL}${delimiter}`;
-}
-exports.prepareKeyValueMessage = prepareKeyValueMessage;
+exports.issueCommand = issueCommand;
 //# sourceMappingURL=file-command.js.map
 
 /***/ }),
@@ -1941,10 +1711,6 @@
     if (!reqUrl.hostname) {
         return false;
     }
-    const reqHost = reqUrl.hostname;
-    if (isLoopbackAddress(reqHost)) {
-        return true;
-    }
     const noProxy = process.env['no_proxy'] || process.env['NO_PROXY'] || '';
     if (!noProxy) {
         return false;
@@ -1970,24 +1736,13 @@
         .split(',')
         .map(x => x.trim().toUpperCase())
         .filter(x => x)) {
-        if (upperNoProxyItem === '*' ||
-            upperReqHosts.some(x => x === upperNoProxyItem ||
-                x.endsWith(`.${upperNoProxyItem}`) ||
-                (upperNoProxyItem.startsWith('.') &&
-                    x.endsWith(`${upperNoProxyItem}`)))) {
+        if (upperReqHosts.some(x => x === upperNoProxyItem)) {
             return true;
         }
     }
     return false;
 }
 exports.checkBypass = checkBypass;
-function isLoopbackAddress(host) {
-    const hostLower = host.toLowerCase();
-    return (hostLower === 'localhost' ||
-        hostLower.startsWith('127.') ||
-        hostLower.startsWith('[::1]') ||
-        hostLower.startsWith('[0:0:0:0:0:0:0:1]'));
-}
 //# sourceMappingURL=proxy.js.map
 
 /***/ }),
