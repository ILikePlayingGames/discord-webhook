# action.yml
name: 'Discord Webhook Action'
description: 'Send custom messages or upload files to discord webhooks with simple action inputs.'
branding:
  icon: message-square
  color: purple
inputs:
  webhook-url:
    description: 'Webhook URL from discord. See: https://support.discord.com/hc/en-us/articles/228383668-Intro-to-Webhooks for details'
    required: true
  content:
    description: 'Message that is sent via the webhook.'
    required: false
  thread-id:
    description: 'ID of the thread you want the webhook to send the message into (will automatically unarchive threads)'
    required: false
<<<<<<< HEAD
  thread-name:
    description: 'Name of the thread you want the webhook to create'
    required: false
  flags:
    description: 'Message flags'
    required: false
=======
  wait:
    description: 'Whether Discord should wait for confirmation of message send before responding to the webhook request'
>>>>>>> bbd23c3c
  username:
    description: 'The username that should appear to send the message. Note: username will have the "bot" badge next to their name.'
    required: false
  avatar-url:
    description: 'URL for the avatar that should appear with the message.'
    required: false
  tts:
    description: 'Boolean to indicate whether the webhook is text-to-speech'
    required: false
  raw-data:
    description: 'Name of a json file that will be sent as the data for the webhook'
    required: false
  filename:
    description: 'Name of a file that will be uploaded via the webhook'
    required: false
  embed-title:
    description: 'Embed title'
    required: false
  embed-url:
    description: 'Embed URL'
    required: false
  embed-description:
    description: 'Embed description'
    required: false
  embed-timestamp:
    description: 'Embed timestamp (ISO8601 format)'
    required: false
  embed-color:
    description: 'Embed color (integer)'
    required: false
  embed-footer-text:
    description: 'Embed footer text'
    required: false
  embed-footer-icon-url:
    description: 'Embed footer icon url'
    required: false
  embed-image-url:
    description: 'Embed image url'
    required: false
  embed-thumbnail-url:
    description: 'Embed thumbnail url'
    required: false
  embed-author-name:
    description: 'Embed embed author name'
    required: false
  embed-author-url:
    description: 'Embed author url'
    required: false
  embed-author-icon-url:
    description: 'Embed author icon'
    required: false
runs:
  using: 'node20'
  main: 'dist/index.js'<|MERGE_RESOLUTION|>--- conflicted
+++ resolved
@@ -14,17 +14,15 @@
   thread-id:
     description: 'ID of the thread you want the webhook to send the message into (will automatically unarchive threads)'
     required: false
-<<<<<<< HEAD
   thread-name:
     description: 'Name of the thread you want the webhook to create'
     required: false
   flags:
     description: 'Message flags'
     required: false
-=======
   wait:
     description: 'Whether Discord should wait for confirmation of message send before responding to the webhook request'
->>>>>>> bbd23c3c
+    required: false
   username:
     description: 'The username that should appear to send the message. Note: username will have the "bot" badge next to their name.'
     required: false
